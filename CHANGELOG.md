--- conflicted
+++ resolved
@@ -7,11 +7,8 @@
 
 ## Unreleased
 
-<<<<<<< HEAD
 - Added support for YAML, MsgPack, and Pickle formats, behind the `extra_formats` feature flag
 
-## v0.4.0 - 2020-08-18
-=======
 ## v0.4.0-rc2 - 2020-08-27
 
 ### Added
@@ -23,7 +20,6 @@
 - `Celery` and `Beat` apps will automatically try to reconnect the broker when the connection fails.
 
 ## v0.4.0-rc1 - 2020-08-18
->>>>>>> 145de58a
 
 ### Added
 
