# Changelog

All notable changes to this project will be documented in this file.

The format is based on [Keep a Changelog](https://keepachangelog.com/en/1.0.0/),
and this project adheres to [Semantic Versioning](https://semver.org/spec/v2.0.0.html).

## Unreleased

### Added

- Added a `.display_pretty()` method on the `Celery` struct that prints out a cool ASCII logo
  with some useful information about the app.
<<<<<<< HEAD
  
- Added support for YAML, MsgPack, and Pickle formats, behind the `extra_formats` feature flag
=======
- Added an `AsyncResult` struct that acts as a handler for task results.
- Added `Task::retry_with_countdown` and `Task::retry_with_eta` trait methods so that tasks can
  manually trigger a retry.

### Changed

- `Celery::send_task` now returns an `AsyncResult` instead of a `String` for the `Ok` variant.
- Renamed `DummyBackend` to `LocalSchedulerBackend`.
- Switched to [`thiserror`](https://github.com/dtolnay/thiserror) for the error module instead of the deprecated `failure` crate.
>>>>>>> 5019decd

## v0.4.0-rc2 - 2020-08-27

### Added

- Added a `reconnect` method on the `Broker`.

### Changed

- `Celery` and `Beat` apps will automatically try to reconnect the broker when the connection fails.

## v0.4.0-rc1 - 2020-08-18

### Added

- Added a `hard_time_limit` task option for compatability with Python.

### Changed

- The `timeout` task option was renamed to `time_limit` to be more consistent with the Python API.

### Fixed

- Compiles on Windows

## v0.3.1 - 2020-07-22

### Added

- `beat` module with basic support for scheduling tasks.
- `beat` macro to create a `Beat` app.

## v0.3.0 - 2020-05-28

### Changed

- `lapin` dependency updated to 1.0.
- `BrokerError` variants trimmed and simplified.
- The error handler closure passed to `Broker::consume` now takes a `BrokerError` as an argument.
- Improved error messages.

## v0.2.6 - 2020-05-14

### Fixed

- `Message::headers::origin` field fixed. Before it included quotes around the hostname.

### Added

- `Request::hostname` field now populated by the `Celery` app consuming the task.

### Changed

- Sending a task `with_timeout` will only set the `soft_time_limit` so that the behavior
is the same for Python consumers.

## v0.2.5 - 2020-03-24

### Changed

- Tasks must explicity return a `TaskResult<T>` now.

## v0.2.4 - 2020-03-16

## Added

- A `retry_for_unexpected` task configuration option. By default this is `true` (so the default behavior is unchanged).
But if set to `false`, tasks that raised `TaskError::UnexpectedError` won't be retried.

## v0.2.3 - 2020-03-10

### Changed

- `CeleryBuilder::task_route` now infallible. Error could be raised during the `build` phase instead.
- `Celery::consume_from` will return `Err(CeleryError::NoQueueToConsume)` if the slice of queues is empty.

## v0.2.2 - 2020-03-06

### Changed

- `Celery::consume_from` now takes multiple queues instead of just a single queue.
- Retry ETA method moved from tracer to task so that it can be customized.
- `TaskError` variants restricted to only `ExpectedError`, `UnexpectedError`, and `TimeoutError`. The `Retry` and `ExpirationError` variants moved to a new (non-public) error type: `TracerError`.

## v0.2.1 - 2020-03-05

### Added

- `on_failure` and `on_success` options to `task` attribute macro.

### Changed

- Removed `task_id` and `params` arguments to `on_failure` and `on_success` callbacks, since those can be gotten from the request object.

## v0.2.0 - 2020-03-02

### Added

- A `Signature` struct with includes task execution options (previously the fields in `TaskSendOptions`).
- A `bind` argument to the `task` macro. When `bind = true` is given, the task will be run as an instance method.
- A `Request` struct.

### Changed

- `protocol::TryIntoMessage` trait renamed to `TryCreateMessage` and the one trait function `try_into_message` renamed to `try_create_message` to better reflect the fact that the trait function does not consume `self`.
- Task parameters are now separated from task struct.
- Task callback methods `on_failure` and `on_success` are now instance methods.
- `Celery::send_task` now takes a `Signature` instead of a `Task`.
- When tasks are defined through the `task` macro by annoting a function, that function needs to be explicity marked async for the function to use async / await syntax.

### Removed

- `TaskContext` struct.
- `TaskSendOptions`.
- `Celery::send_task_with`.

## v0.2.0-alpha.2 - 2020-02-24

### Changed

- Uses of `std::sync::Mutex` and `std::sync::RwLock` changed to their async-aware equivalents from `tokio`.
- The `Celery::register_task` method is now an async function due to the above.
- Fixed bug where tasks with a future ETA were acked before they were due, resulting in such tasks being lost if the worker was shutdown before they were due.

### Removed

- The `SyncError` variants have been removed.

## v0.2.0-alpha.1 - 2020-02-19

### Changed

- `Celery::consume_from` now only accepts a single queue (once again) since there was a critical bug when we allowed consuming from multiple queues.

## v0.2.0-alpha.0 - 2020-02-17

### Added

- Several error enums: `CeleryError`, `TaskError`, `BrokerError`, `ProtocolError`.
- `TaskResultExt` for easily converting the error type in a `Result` to a `TaskError` variant.

### Changed

- The `error` module.
- The structure of the public API is now more compact. We expose a few more modules, including `broker`, `task`, and `error` instead of exporting all of the public elements from the crate root.
- The `app` macro (previously `celery_app`) no longer takes an actual broker type (like `AMQPBroker`) for the `broker` parameter. Instead you can just use the literal token `AMQP`. This means one less import for the user.

### Removed

- The `Error` type.
- The `celery_app` macro has been renamed to just `app`.
- The `ResultExt` re-export.<|MERGE_RESOLUTION|>--- conflicted
+++ resolved
@@ -11,10 +11,7 @@
 
 - Added a `.display_pretty()` method on the `Celery` struct that prints out a cool ASCII logo
   with some useful information about the app.
-<<<<<<< HEAD
-  
 - Added support for YAML, MsgPack, and Pickle formats, behind the `extra_formats` feature flag
-=======
 - Added an `AsyncResult` struct that acts as a handler for task results.
 - Added `Task::retry_with_countdown` and `Task::retry_with_eta` trait methods so that tasks can
   manually trigger a retry.
@@ -24,7 +21,7 @@
 - `Celery::send_task` now returns an `AsyncResult` instead of a `String` for the `Ok` variant.
 - Renamed `DummyBackend` to `LocalSchedulerBackend`.
 - Switched to [`thiserror`](https://github.com/dtolnay/thiserror) for the error module instead of the deprecated `failure` crate.
->>>>>>> 5019decd
+
 
 ## v0.4.0-rc2 - 2020-08-27
 
