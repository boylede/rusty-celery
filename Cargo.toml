--- conflicted
+++ resolved
@@ -28,15 +28,12 @@
 tokio = { version = "0.2.13", features = ["full"]}
 serde = { version = "1.0", features = ["derive"]}
 serde_json = "1.0"
-<<<<<<< HEAD
 rmp-serde = { version = "0.14", optional = true }
 rmpv = { version = "0.4.5", optional = true, features = ["with-serde"] }
 serde_yaml = { version = "0.8", optional = true }
 serde-pickle = { version = "0.6", optional = true }
 failure = "0.1.7"
-=======
 thiserror = "1.0"
->>>>>>> 5019decd
 async-trait = "0.1"
 lapin = { version = "=1.2.3" }
 amq-protocol = "=6.0.0-rc12"
