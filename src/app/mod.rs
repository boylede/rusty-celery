--- conflicted
+++ resolved
@@ -70,20 +70,7 @@
                 broker_connection_max_retries: 5,
                 broker_connection_retry_delay: 5,
                 default_queue: "celery".into(),
-<<<<<<< HEAD
-                task_options: TaskOptions {
-                    time_limit: None,
-                    hard_time_limit: None,
-                    max_retries: None,
-                    min_retry_delay: None,
-                    max_retry_delay: None,
-                    retry_for_unexpected: None,
-                    acks_late: Some(false),
-                    content_type: Some(MessageContentType::Json),
-                },
-=======
                 task_options: TaskOptions::default(),
->>>>>>> 907cae76
                 task_routes: vec![],
             },
         }
