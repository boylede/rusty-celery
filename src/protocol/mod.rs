--- conflicted
+++ resolved
@@ -361,18 +361,17 @@
             builder = builder.expires(task_sig.expires.take().unwrap());
         }
 
-<<<<<<< HEAD
         #[cfg(any(test, feature = "extra_content_types"))]
         {
             builder = builder.content_type(task_sig.content_type);
-=======
+        }
+
         if let Some(time_limit) = task_sig.options.time_limit.take() {
             builder = builder.time_limit(time_limit);
         }
 
         if let Some(time_limit) = task_sig.options.hard_time_limit.take() {
             builder = builder.hard_time_limit(time_limit);
->>>>>>> 907cae76
         }
 
         builder.params(task_sig.params).build()
